--- conflicted
+++ resolved
@@ -578,31 +578,6 @@
         OUTPUTS:
         seg_comp_df: dataframe with unique index describing cell spatial locations (x and y), segmentation identifier, low quality cell identifier, mutual matches, and putative doublets.
         """
-<<<<<<< HEAD
-        
-        #grab base comparison df
-        seg_comp_df = get_segmentation_data(bc, self.ad_0, self.ad_1, self.data_names[0], self.data_names[1], save, savepath, reuse_saved, min_transcripts)
-        
-        #mutual matches with both segmentations filtered
-        dfa = seg_comp_df[(seg_comp_df['source']==self.data_names[0])&(seg_comp_df['low_quality_cells']==False)]
-        dfb = seg_comp_df[(seg_comp_df['source']==self.data_names[1])&(seg_comp_df['low_quality_cells']==False)]
-        col_name_both_filt = 'match_'+self.data_names[0]+'_filt_'+self.data_names[1]+'_filt'
-        seg_comp_df[col_name_both_filt] = seg_comp_df.index.map(get_mutual_matches(dfa, dfb, nn_dist)) #filt both
-        
-        #mutual matches with seg a filtered only
-        dfa = seg_comp_df[(seg_comp_df['source']==self.data_names[0])&(seg_comp_df['low_quality_cells']==False)]
-        dfb = seg_comp_df[seg_comp_df['source']==self.data_names[1]]
-        col_name_afilt = 'match_'+self.data_names[0]+'_filt_'+self.data_names[1]+'_unfilt'
-        seg_comp_df[col_name_afilt] = seg_comp_df.index.map(get_mutual_matches(dfa, dfb, nn_dist)) #a filt only
-        
-        #mutual matches with seg b filtered only
-        dfa = seg_comp_df[seg_comp_df['source']==self.data_names[0]]
-        dfb = seg_comp_df[(seg_comp_df['source']==self.data_names[1])&(seg_comp_df['low_quality_cells']==False)]
-        col_name_bfilt = 'match_'+self.data_names[0]+'_unfilt_'+self.data_names[1]+'_filt'
-        seg_comp_df[col_name_bfilt] = seg_comp_df.index.map(get_mutual_matches(dfa, dfb, nn_dist)) #b filt only
-        
-        #save results
-=======
 
         if not savepath:
             savepath = seg_b_path
@@ -662,7 +637,6 @@
         )  # b filt only
 
         # save results
->>>>>>> 5ae79a29
         if save:
             seg_comp_df.to_csv(
                 savepath
